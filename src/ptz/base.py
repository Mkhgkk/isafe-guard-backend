from utils.logging_config import get_logger, log_event

logger = get_logger(__name__)
from typing import Tuple, Optional
from onvif import ONVIFCamera # pyright: ignore[reportMissingImports]
from onvif import exceptions # pyright: ignore[reportMissingImports]


class ONVIFCameraBase:
    """Base class for ONVIF camera operations with common functionality."""
    
    def __init__(self, ip: str, port: int, username: str, password: str) -> None:
        self.camera = ONVIFCamera(ip, port, username, password)
        self.ptz_service = self.camera.create_ptz_service()
        self.media_service = self.camera.create_media_service()
        self.profiles = self.media_service.GetProfiles()
        
        if self.profiles is None:
            raise ValueError(
                "No profiles returned from the camera. Please check connection or credentials."
            )
        
        self.profile_token = self.profiles[0].token

    def get_ptz_status(self) -> Optional[dict]:
        """Get PTZ status from the camera."""
        try:
            status = self.ptz_service.GetStatus({"ProfileToken": self.profile_token})
            return status
        except exceptions.ONVIFError as e:
            log_event(logger, "error", f"Error getting PTZ status: {e}", event_type="error")
            return None

    def get_current_position(self) -> Tuple[float, float, float]:
        """Get current pan, tilt, and zoom position."""
        try:
            status = self.ptz_service.GetStatus({"ProfileToken": self.profile_token})
            if not status:
                raise ValueError(
                    "GetStatus() returned None. Check camera connectivity and credentials."
                )
            if not hasattr(status, "Position"):
                raise ValueError(
                    "Status object does not contain a 'Position' attribute."
                )
            
            current_pan = status.Position.PanTilt.x
            current_tilt = status.Position.PanTilt.y
            current_zoom = status.Position.Zoom.x
            return float(current_pan), float(current_tilt), float(current_zoom)
        except Exception as e:
            log_event(logger, "error", f"An error occurred while getting current position: {e}", event_type="error")
            return 0.0, 0.0, 0.0

    def get_zoom_level(self) -> float:
        """Get current zoom level."""
        try:
            _, _, zoom = self.get_current_position()
            return zoom
        except Exception as e:
            log_event(logger, "error", f"An error occurred while getting zoom level: {e}", event_type="error")
            return 0.0

    def continuous_move(self, pan: float, tilt: float, zoom: float) -> None:
        """Execute continuous movement with specified velocities."""
        try:
            request = self.ptz_service.create_type("ContinuousMove")
            request.ProfileToken = self.profile_token

            status = self.ptz_service.GetStatus({"ProfileToken": self.profile_token})
            if not status:
                raise ValueError(
                    "GetStatus() returned None. Check camera connectivity and credentials."
                )
            if not hasattr(status, "Position"):
                raise ValueError(
                    "Status object does not contain a 'Position' attribute."
                )

            request.Velocity = status.Position
            request.Velocity.PanTilt.x = pan
            request.Velocity.PanTilt.y = tilt
            request.Velocity.Zoom.x = zoom

            self.ptz_service.ContinuousMove(request)
        except exceptions.ONVIFError as e:
            log_event(logger, "error", f"Error in continuous move: {e}", event_type="error")

    # def absolute_move(self, pan: float, tilt: float, zoom: float, 
    #                  pan_speed: Optional[float] = None, 
    #                  tilt_speed: Optional[float] = None, 
    #                  zoom_speed: Optional[float] = None) -> None:
    #     """Execute absolute movement to specified position."""
    #     try:
    #         request = self.ptz_service.create_type("AbsoluteMove")
    #         request.ProfileToken = self.profile_token

    #         # status = self.ptz_service.GetStatus({"ProfileToken": self.profile_token})
    #         # if not status:
    #         #     raise ValueError(
    #         #         "GetStatus() returned None. Check camera connectivity and credentials."
    #         #     )
    #         # if not hasattr(status, "Position"):
    #         #     raise ValueError(
    #         #         "Status object does not contain a 'Position' attribute."
    #         #     )

    #         # request.Position = status.Position
    #         # request.Position.PanTilt.x = pan
    #         # request.Position.PanTilt.y = tilt
    #         # request.Position.Zoom.x = zoom

    #         # Construct position explicitly (safest cross-camera approach)
    #         request.Position = self.ptz_service.factory.create('ns0:PTZVector')
    #         request.Position.PanTilt = self.ptz_service.factory.create('ns0:Vector2D')
    #         request.Position.Zoom = self.ptz_service.factory.create('ns0:Vector1D')

    #         request.Position.PanTilt.x = pan
    #         request.Position.PanTilt.y = tilt
    #         request.Position.Zoom.x = zoom


    #         # Set speed if provided
    #         if any([pan_speed, tilt_speed, zoom_speed]):
    #             request.Speed = {
    #                 "PanTilt": {
    #                     "x": pan_speed or 0.5,
    #                     "y": tilt_speed or 0.5
    #                 },
    #                 "Zoom": {"x": zoom_speed or 0.5}
    #             }

    #         self.ptz_service.AbsoluteMove(request)
    #     except exceptions.ONVIFError as e:
    #         logging.error(f"Error in absolute move: {e}")

    
    def absolute_move(self, pan: float, tilt: float, zoom: float, 
                  pan_speed: Optional[float] = None, 
                  tilt_speed: Optional[float] = None, 
                  zoom_speed: Optional[float] = None) -> None:
        """Execute absolute movement to specified position."""
        try:
            request = self.ptz_service.create_type("AbsoluteMove")
            request.ProfileToken = self.profile_token

            # Manually build the correct PTZVector and children using dict-like access
            request.Position = {
                'PanTilt': {'x': pan, 'y': tilt},
                'Zoom': {'x': zoom}
            }

            # Optional: Add movement speed
            if any([pan_speed, tilt_speed, zoom_speed]):
                request.Speed = {
                    'PanTilt': {'x': pan_speed or 0.5, 'y': tilt_speed or 0.5},
                    'Zoom': {'x': zoom_speed or 0.5}
                }

            self.ptz_service.AbsoluteMove(request)
<<<<<<< HEAD
        except exceptions.ONVIFError as e:
            log_event(logger, "error", f"Error in absolute move: {e}", event_type="error")
=======

        except Exception as e:
            logging.error(f"Error in absolute move: {e}")
>>>>>>> a75d2af4


    def stop_movement(self) -> None:
        """Stop all camera movement."""
        try:
            request = self.ptz_service.create_type("Stop")
            request.ProfileToken = self.profile_token
            request.PanTilt = True
            request.Zoom = True
            self.ptz_service.Stop(request)
        except exceptions.ONVIFError as e:
            log_event(logger, "error", f"Error stopping PTZ movement: {e}", event_type="error")<|MERGE_RESOLUTION|>--- conflicted
+++ resolved
@@ -158,15 +158,8 @@
                 }
 
             self.ptz_service.AbsoluteMove(request)
-<<<<<<< HEAD
         except exceptions.ONVIFError as e:
             log_event(logger, "error", f"Error in absolute move: {e}", event_type="error")
-=======
-
-        except Exception as e:
-            logging.error(f"Error in absolute move: {e}")
->>>>>>> a75d2af4
-
 
     def stop_movement(self) -> None:
         """Stop all camera movement."""
